import odrive
from odrive.enums import *
from woofer.Config import RobotConfig
from woofer.HardwareConfig import (
    ODRIVE_SERIAL_NUMBERS,
    ACTUATOR_DIRECTIONS,
    ANGLE_OFFSETS,
    map_actuators_to_axes,
)
import time
import threading
import numpy as np


class HardwareInterface:
    def __init__(self):
        self.config = RobotConfig()
        assert len(ODRIVE_SERIAL_NUMBERS) == self.config.NUM_ODRIVES
        self.odrives = [None for _ in range(self.config.NUM_ODRIVES)]
        threads = []
        for i in range(self.config.NUM_ODRIVES):
            t = threading.Thread(target=find_odrive, args=(i, self.odrives))
            threads.append(t)
            t.start()
        for t in threads:
            t.join()
        input("Press enter to calibrate odrives...")
        calibrate_odrives(self.odrives)
        set_position_control(self.odrives)

        self.axes = assign_axes(self.odrives)

    def set_actuator_postions(self, joint_angles):
        set_all_odrive_positions(self.axes, joint_angles, self.config)

    def deactivate_actuators(self):
        set_odrives_idle(self.odrives)


def find_odrive(i, odrives):
    o = odrive.find_any(serial_number=ODRIVE_SERIAL_NUMBERS[i])
    print("Found odrive: ", i)
    odrives[i] = o


def calibrate_odrives(odrives):
    for odrv in odrives:
        odrv.axis0.requested_state = AXIS_STATE_FULL_CALIBRATION_SEQUENCE
        odrv.axis1.requested_state = AXIS_STATE_FULL_CALIBRATION_SEQUENCE
    for odrv in odrives:
        while (
            odrv.axis0.current_state != AXIS_STATE_IDLE
            or odrv.axis1.current_state != AXIS_STATE_IDLE
        ):
            time.sleep(0.1)  # busy waiting - not ideal


def set_position_control(odrives):
    for odrv in odrives:
        for axis in [odrv.axis0, odrv.axis1]:
            axis.controller.config.pos_gain = 60
            axis.controller.config.vel_gain = 0.002
            axis.controller.config.vel_limit_tolerance = 0
            axis.controller.config.vel_integrator_gain = 0
            axis.motor.config.current_lim = 15
        print("Updated gains")
<<<<<<< HEAD
        
=======

>>>>>>> f1fb779e
        odrv.axis0.requested_state = AXIS_STATE_CLOSED_LOOP_CONTROL
        odrv.axis1.requested_state = AXIS_STATE_CLOSED_LOOP_CONTROL


def set_odrives_idle(odrives):
    for odrv in odrives:
        odrv.axis0.requested_state = AXIS_STATE_IDLE
        odrv.axis1.requested_state = AXIS_STATE_IDLE


def assign_axes(odrives):
    return map_actuators_to_axes(odrives)


def set_all_odrive_positions(axes, joint_angles, config):
    for i in range(joint_angles.shape[0]):
        for j in range(joint_angles.shape[1]):
            axes[i][j].controller.pos_setpoint = actuator_angle_to_odrive(
                joint_angles, i, j, config
            )


def radians_to_encoder_count(angle, config):
    return (angle / (2 * np.pi)) * config.ENCODER_CPR * config.MOTOR_REDUCTION


def actuator_angle_to_odrive(joint_angles, i, j, config):
    offset_angle = joint_angles[i][j] + ANGLE_OFFSETS[i][j]
    odrive_radians = offset_angle * ACTUATOR_DIRECTIONS[i][j]
    return radians_to_encoder_count(odrive_radians, config)<|MERGE_RESOLUTION|>--- conflicted
+++ resolved
@@ -64,11 +64,7 @@
             axis.controller.config.vel_integrator_gain = 0
             axis.motor.config.current_lim = 15
         print("Updated gains")
-<<<<<<< HEAD
-        
-=======
 
->>>>>>> f1fb779e
         odrv.axis0.requested_state = AXIS_STATE_CLOSED_LOOP_CONTROL
         odrv.axis1.requested_state = AXIS_STATE_CLOSED_LOOP_CONTROL
 
